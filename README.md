--- conflicted
+++ resolved
@@ -19,14 +19,9 @@
 | Naive | ✅ |
 | LwF | ✅ |
 | EWC | ✅ |
-<<<<<<< HEAD
+| Sharpening | ✅ |
 | SI | ✅ |
 | MAS | ✅ |
-=======
-| Sharpening | ✅ |
-| SI | ❌ |
-| MAS | ❌ |
->>>>>>> 977a156c
 
 | Custom Layers | Status |
 | ------ | -- |
