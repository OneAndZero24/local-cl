_partial_: True
_target_: method.Composer
criterion: CrossEntropyLoss
first_lr: 0.01  
lr: 0.01     
ema_scale: 0.95
beta: 0.1
use_dynamic_alpha: False
criterion_scale: 1.0
retaingraph: True
plugins:
  - _target_: method.interval_penalization.IntervalPenalization
    var_scale: 0.01
    output_reg_scale: 10000000000.0
    interval_drift_reg_scale: 10000000000.0
<<<<<<< HEAD
    min_var: True
    regularize_past_classifier_outputs: False # If True, only regularizes outputs of old classes. If False, regularizes all outputs.
    regularize_classifier: False
=======
    use_hypercube_dist_loss: True
>>>>>>> aef6ae48
<|MERGE_RESOLUTION|>--- conflicted
+++ resolved
@@ -13,10 +13,4 @@
     var_scale: 0.01
     output_reg_scale: 10000000000.0
     interval_drift_reg_scale: 10000000000.0
-<<<<<<< HEAD
-    min_var: True
-    regularize_past_classifier_outputs: False # If True, only regularizes outputs of old classes. If False, regularizes all outputs.
-    regularize_classifier: False
-=======
-    use_hypercube_dist_loss: True
->>>>>>> aef6ae48
+    use_hypercube_dist_loss: True