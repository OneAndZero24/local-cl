_partial_: True
_target_: method.Composer
criterion: CrossEntropyLoss
first_lr: 0.001
lr: 0.001
criterion_scale: 1e-5
reset_rbf_mask: False
min_lambda: 1e-8
max_lambda: 1.0
beta: 10.0
ema_scale: 0.9
<<<<<<< HEAD
angle_constraint_scale: 2.0
=======
>>>>>>> ff87ee43
use_dynamic_alpha: True
use_entropy_scale: True
plugins:
  - _target_: method.SI
    alpha: 2048
    head_opt: True<|MERGE_RESOLUTION|>--- conflicted
+++ resolved
@@ -3,16 +3,13 @@
 criterion: CrossEntropyLoss
 first_lr: 0.001
 lr: 0.001
-criterion_scale: 1e-5
+criterion_scale: 1e-5W
 reset_rbf_mask: False
 min_lambda: 1e-8
 max_lambda: 1.0
 beta: 10.0
 ema_scale: 0.9
-<<<<<<< HEAD
 angle_constraint_scale: 2.0
-=======
->>>>>>> ff87ee43
 use_dynamic_alpha: True
 use_entropy_scale: True
 plugins:
