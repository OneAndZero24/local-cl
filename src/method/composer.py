import logging
from typing import Optional
from copy import deepcopy

from torch import nn
from torch import optim

import wandb

from model.cl_module_abc import CLModuleABC
from model.layer.rbf import RBFLayer
from method.regularization import regularization
from method.method_plugin_abc import MethodPluginABC
from classification_loss_functions import LossCriterion
from method.dynamic_loss_scaling import DynamicScaling

log = logging.getLogger(__name__)
log.setLevel(logging.INFO)

class Composer:
    """
    Composer class for managing the training process of a module with optional plugins and regularization.

    Attributes:
        module (CLModuleABC): The module to be trained.
        criterion (LossCriterion): The loss function.
        optimizer (Optional[optim.Optimizer]): The optimizer for training.
        first_lr (float): The learning rate for the first task.
        lr (float): The learning rate for subsequent tasks.
        criterion_scale (float): Scaling factor for the criterion loss when training on subsequent tasks.
        max_lambda (float): The maximum lambda value for dynamic scaling.
        min_lambda (float): The minimum lambda value for dynamic scaling.
        beta (float): The beta value for dynamic scaling.
        ema_scale (float): The EMA scale for dynamic scaling.
        use_dynamic_alpha (bool): Whether to use dynamic alpha scaling.
        use_entropy_scale (bool): Whether to use entropy scaling.
<<<<<<< HEAD
        angle_constraint_scale (float): A factor that adjusts the influence of angular constraints 
            when computing the dynamic scaling factor.
=======
>>>>>>> ff87ee43
        reg_type (Optional[str]): The type of regularization to apply (e.g., L1, L2).
        gamma (Optional[float]): The regularization strength.
        task_heads (bool): Whether to use task-specific heads for multi-task learning.
        reset_rbf_mask (bool): Whether to reset the RBF mask for each task.
        clipgrad (Optional[float]): The gradient clipping value.
        retaingraph (Optional[bool]): Whether to retain the computation graph during backpropagation.
        log_reg (Optional[bool]): Whether to log the regularization loss during training.
        plugins (Optional[list[MethodPluginABC]]): List of plugins to be used during training.
        heads (list[nn.Module]): List of task-specific heads, initialized if `task_heads` is True.
        dynamic_scaling (DynamicScaling): Instance of DynamicScaling for dynamic loss scaling.
    """

    def __init__(self, 
        module: CLModuleABC,
        criterion: str, 
        first_lr: float, 
        lr: float,
        criterion_scale: float,
        min_lambda: float,
        max_lambda: float,
        beta: float,
        ema_scale: float,
        use_dynamic_alpha: bool,
        use_entropy_scale: bool,
<<<<<<< HEAD
        angle_constraint_scale: float,
=======
>>>>>>> ff87ee43
        reg_type: Optional[str]=None,
        gamma: Optional[float]=None,
        task_heads: bool=False,
        reset_rbf_mask: bool=False,
        clipgrad: Optional[float]=None,
        retaingraph: Optional[bool]=False,
        log_reg: Optional[bool]=False,
        plugins: Optional[list[MethodPluginABC]]=[]
    ):
        """
        Initialize the Composer class.

        Args:
            module (CLModuleABC): The continual learning module to be trained.
            criterion (str): The name of the loss function to be used.
            first_lr (float): The learning rate for the first task.
            lr (float): The learning rate for subsequent tasks.
            criterion_scale (float): Scaling factor for the criterion loss when training on subsequent tasks.
            min_lambda (float): Minimum lambda value for dynamic loss scaling.
            max_lambda (float): Maximum lambda value for dynamic loss scaling.
            beta (float): Beta parameter for dynamic loss scaling.
            ema_scale (float): Exponential moving average scale for dynamic loss scaling.
            use_dynamic_alpha (bool): Whether to use dynamic alpha scaling.
            use_entropy_scale (bool): Whether to use entropy scaling.
<<<<<<< HEAD
            angle_constraint_scale (float): A factor that adjusts the influence of angular constraints
                when computing the dynamic scaling factor.
=======
>>>>>>> ff87ee43
            reg_type (Optional[str], optional): The type of regularization to apply (e.g., L1, L2). Defaults to None.
            gamma (Optional[float], optional): Regularization strength. Defaults to None.
            task_heads (bool, optional): Whether to use task-specific heads for multi-task learning. Defaults to False.
            reset_rbf_mask (bool, optional): Whether to reset the RBF mask for each task. Only applicable if `RBFLayer` is used with `start_empty=True`. Defaults to False.
            clipgrad (Optional[float], optional): Maximum gradient norm for gradient clipping. Defaults to None.
            retaingraph (Optional[bool], optional): Whether to retain the computation graph during backpropagation. Defaults to False.
            log_reg (Optional[bool], optional): Whether to log the regularization loss during training. Defaults to False.
            plugins (Optional[list[MethodPluginABC]], optional): List of method plugins to extend the training process. Defaults to an empty list.
        """

        self.module = module
        self.criterion = LossCriterion(criterion)
        self.optimizer = None
        self.first_lr = first_lr
        self.lr = lr
        self.criterion_scale = criterion_scale
        self.max_lambda = max_lambda
        self.min_lambda = min_lambda
        self.beta = beta
        self.ema_scale = ema_scale
        self.reg_type = reg_type
        self.gamma = gamma
        self.task_heads = task_heads
        self.reset_rbf_mask = reset_rbf_mask
        self.clipgrad = clipgrad
        self.retaingraph = retaingraph
        self.plugins = plugins
        self.log_reg = log_reg
        self.use_dynamic_alpha = use_dynamic_alpha
        self.use_entropy_scale = use_entropy_scale
<<<<<<< HEAD
        self.angle_constraint_scale = angle_constraint_scale
=======
>>>>>>> ff87ee43
        
        if self.task_heads:
            self.heads = []

        for plugin in self.plugins:
            plugin.set_module(self.module)
            log.info(f'Plugin {plugin.__class__.__name__} added to composer')

        if use_dynamic_alpha:
            log.info('Dynamic scaling is enabled')


    def _setup_optim(self, task_id: int):
        """
        Sets up the optimizer for the model.
        This method initializes the optimizer with the model parameters that require
        gradients. It uses the Adam optimizer with a learning rate that depends on
        the task ID. If the task ID is 0, it uses `first_lr`, otherwise it uses `lr`.

        Args:
            task_id (int): The ID of the current task. Determines the learning rate to use.
        """

        params = list(self.module.parameters())
        params = filter(lambda p: p.requires_grad, params)
        lr = self.first_lr if task_id == 0 else self.lr
        self.optimizer = optim.Adam(params, lr=lr)


    def _add_reg(self, loss):
        """
        Adds regularization to the given loss if gamma and reg_type are set.

        Args:
            loss (float): The original loss value.

        Returns:
            float: The loss value with regularization added if applicable.
        """

        if self.gamma is not None and self.reg_type is not None:
            loss += self.gamma*regularization(self.module.activations, self.reg_type)
        return loss


    def setup_task(self, task_id: int):
        """
        Set up the task with the given task ID.
        This method initializes the optimizer for the specified task and
        calls the setup_task method on each plugin associated with this instance.

        Args:
            task_id (int): The unique identifier for the task to be set up.
        """

        if self.task_heads:
            if task_id >= len(self.heads):
                tmp_head = self.module.head
                if task_id > 0:
                   tmp_head = deepcopy(self.module.head)
                self.heads.append(tmp_head)
            self.module.head = self.heads[task_id]

        if self.reset_rbf_mask and task_id > 0:
            for layer in self.module.layers+[self.module.head]:
                if isinstance(layer, RBFLayer) and layer.growing_mask:
                    layer.mask = layer.init_group_mask()

        self._setup_optim(task_id)
        for plugin in self.plugins:
            plugin.setup_task(task_id)

        self.dynamic_scaling = DynamicScaling(self.module, self.min_lambda, self.max_lambda, self.beta,
<<<<<<< HEAD
                                              self.ema_scale, self.use_entropy_scale, self.angle_constraint_scale)
=======
                                              self.ema_scale, self.use_entropy_scale)
>>>>>>> ff87ee43


    def forward(self, x, y, task_id):
        """
        Perform a forward pass through the model and apply plugins.

        Args:
            x (torch.Tensor): Input tensor to the model.
            y (torch.Tensor): Target tensor for computing the loss.
            task_id (int): The ID of the current task.

        Returns:
            tuple: A tuple containing:
                - loss (torch.Tensor): The computed loss after applying regularization and plugins.
                - preds (torch.Tensor): The model predictions after applying plugins.
        """

        preds = self.module(x)
        loss = self.criterion(preds, y)
        if task_id > 0:
            loss *= self.criterion_scale
            
        loss_ce = loss

        if self.use_dynamic_alpha:
            reg_loss = 0.0
            for plugin in self.plugins:
                reg_loss, preds = plugin.forward(x, y, reg_loss, preds)
            loss = self.dynamic_scaling.forward(task_id, loss_ce, reg_loss, preds)
        else:
            loss = self._add_reg(loss)
            for plugin in self.plugins:
                loss, preds = plugin.forward(x, y, loss, preds)

        if self.log_reg:
            wandb.log({f'Loss/train/{task_id}/reg': loss-loss_ce})
        return loss, preds


    def backward(self, loss):  
        """
        Performs a backward pass and updates the model parameters.

        Args:
            loss (torch.Tensor): The loss tensor from which to compute gradients.
            
        This method performs the following steps:
        1. Resets the gradients of the optimizer.
        2. Computes the gradients of the loss with respect to the model parameters.
        3. Optionally clips the gradients to prevent exploding gradients.
        4. Updates the model parameters using the optimizer.
        """

        self.optimizer.zero_grad()
        loss.backward(retain_graph=self.retaingraph)
        if self.clipgrad is not None:
            nn.utils.clip_grad_norm_(self.module.parameters(), self.clipgrad)
        self.optimizer.step()<|MERGE_RESOLUTION|>--- conflicted
+++ resolved
@@ -12,6 +12,7 @@
 from method.regularization import regularization
 from method.method_plugin_abc import MethodPluginABC
 from classification_loss_functions import LossCriterion
+from method.dynamic_loss_scaling import DynamicScaling
 from method.dynamic_loss_scaling import DynamicScaling
 
 log = logging.getLogger(__name__)
@@ -34,19 +35,22 @@
         ema_scale (float): The EMA scale for dynamic scaling.
         use_dynamic_alpha (bool): Whether to use dynamic alpha scaling.
         use_entropy_scale (bool): Whether to use entropy scaling.
-<<<<<<< HEAD
         angle_constraint_scale (float): A factor that adjusts the influence of angular constraints 
             when computing the dynamic scaling factor.
-=======
->>>>>>> ff87ee43
         reg_type (Optional[str]): The type of regularization to apply (e.g., L1, L2).
         gamma (Optional[float]): The regularization strength.
+        task_heads (bool): Whether to use task-specific heads for multi-task learning.
+        reset_rbf_mask (bool): Whether to reset the RBF mask for each task.
         task_heads (bool): Whether to use task-specific heads for multi-task learning.
         reset_rbf_mask (bool): Whether to reset the RBF mask for each task.
         clipgrad (Optional[float]): The gradient clipping value.
         retaingraph (Optional[bool]): Whether to retain the computation graph during backpropagation.
         log_reg (Optional[bool]): Whether to log the regularization loss during training.
+        retaingraph (Optional[bool]): Whether to retain the computation graph during backpropagation.
+        log_reg (Optional[bool]): Whether to log the regularization loss during training.
         plugins (Optional[list[MethodPluginABC]]): List of plugins to be used during training.
+        heads (list[nn.Module]): List of task-specific heads, initialized if `task_heads` is True.
+        dynamic_scaling (DynamicScaling): Instance of DynamicScaling for dynamic loss scaling.
         heads (list[nn.Module]): List of task-specific heads, initialized if `task_heads` is True.
         dynamic_scaling (DynamicScaling): Instance of DynamicScaling for dynamic loss scaling.
     """
@@ -63,10 +67,7 @@
         ema_scale: float,
         use_dynamic_alpha: bool,
         use_entropy_scale: bool,
-<<<<<<< HEAD
         angle_constraint_scale: float,
-=======
->>>>>>> ff87ee43
         reg_type: Optional[str]=None,
         gamma: Optional[float]=None,
         task_heads: bool=False,
@@ -91,11 +92,8 @@
             ema_scale (float): Exponential moving average scale for dynamic loss scaling.
             use_dynamic_alpha (bool): Whether to use dynamic alpha scaling.
             use_entropy_scale (bool): Whether to use entropy scaling.
-<<<<<<< HEAD
             angle_constraint_scale (float): A factor that adjusts the influence of angular constraints
                 when computing the dynamic scaling factor.
-=======
->>>>>>> ff87ee43
             reg_type (Optional[str], optional): The type of regularization to apply (e.g., L1, L2). Defaults to None.
             gamma (Optional[float], optional): Regularization strength. Defaults to None.
             task_heads (bool, optional): Whether to use task-specific heads for multi-task learning. Defaults to False.
@@ -126,10 +124,7 @@
         self.log_reg = log_reg
         self.use_dynamic_alpha = use_dynamic_alpha
         self.use_entropy_scale = use_entropy_scale
-<<<<<<< HEAD
         self.angle_constraint_scale = angle_constraint_scale
-=======
->>>>>>> ff87ee43
         
         if self.task_heads:
             self.heads = []
@@ -137,6 +132,9 @@
         for plugin in self.plugins:
             plugin.set_module(self.module)
             log.info(f'Plugin {plugin.__class__.__name__} added to composer')
+
+        if use_dynamic_alpha:
+            log.info('Dynamic scaling is enabled')
 
         if use_dynamic_alpha:
             log.info('Dynamic scaling is enabled')
@@ -203,11 +201,7 @@
             plugin.setup_task(task_id)
 
         self.dynamic_scaling = DynamicScaling(self.module, self.min_lambda, self.max_lambda, self.beta,
-<<<<<<< HEAD
                                               self.ema_scale, self.use_entropy_scale, self.angle_constraint_scale)
-=======
-                                              self.ema_scale, self.use_entropy_scale)
->>>>>>> ff87ee43
 
 
     def forward(self, x, y, task_id):
