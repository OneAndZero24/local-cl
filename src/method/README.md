--- conflicted
+++ resolved
@@ -5,9 +5,6 @@
 - `regularization.py` - Loss components used in different methods for regularization
 - `lwf.py` - Learning without Forgetting
 - `ewc.py` - Elastic Weight Consolidation
-<<<<<<< HEAD
 - `mas.py` - Memory Aware Synapses
 - `si.py` - Synaptic Intelligence
-=======
-- `sharpening.py` - Sharpening https://cdn.aaai.org/Symposia/Spring/1993/SS-93-06/SS93-06-007.pdf
->>>>>>> 977a156c
+- `sharpening.py` - Sharpening https://cdn.aaai.org/Symposia/Spring/1993/SS-93-06/SS93-06-007.pdf