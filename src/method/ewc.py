--- conflicted
+++ resolved
@@ -128,13 +128,9 @@
             negloglikelihood.backward()
 
             for n, p in self.module.named_parameters():
-<<<<<<< HEAD
-                fisher[n].data *= self.lamb
-                fisher[n].data += (1-self.lamb)*(p.grad.data ** 2 / len(self.data_buffer))
-=======
                 if p.requires_grad:
-                    fisher[n].data += p.grad.data ** 2 / len(self.data_buffer)
->>>>>>> 6bf9a0fd
+                    fisher[n].data *= self.lamb
+                    fisher[n].data += (1-self.lamb)*(p.grad.data ** 2 / len(self.data_buffer))
 
         if prev_state:
             self.module.train()
