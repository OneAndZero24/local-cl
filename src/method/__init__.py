from .composer import Composer
from .lwf import LwF
from .ewc import EWC
<<<<<<< HEAD
from .mas import MAS
from .si import SI
=======
from .sharpening import Sharpening
>>>>>>> 977a156c
<|MERGE_RESOLUTION|>--- conflicted
+++ resolved
@@ -1,9 +1,6 @@
 from .composer import Composer
 from .lwf import LwF
 from .ewc import EWC
-<<<<<<< HEAD
 from .mas import MAS
 from .si import SI
-=======
-from .sharpening import Sharpening
->>>>>>> 977a156c
+from .sharpening import Sharpening