import logging
from copy import deepcopy
from typing import Tuple
from collections import OrderedDict

import torch

from src.method.method_plugin_abc import MethodPluginABC

log = logging.getLogger(__name__)
log.setLevel(logging.INFO)

class IntervalPenalization(MethodPluginABC):
    """
    Continual learning regularizer that protects representations learned inside 
    `IntervalActivation` hypercubes across tasks.

    This plugin adds multiple penalties to the task loss:
    
    - **Variance loss (`var_scale`)**  
      Minimizes activation variance inside each interval, encouraging stable 
      and compact representations.
    
    - **Output preservation loss (`output_reg_scale`)**  
      Constrains parameters above an `IntervalActivation` to keep producing 
      similar outputs for previously learned intervals.
    
    - **Interval drift loss (`interval_drift_reg_scale`)**  
      Penalizes deviations of new activations from old-task activations 
      inside the same hypercube, with a stronger penalty near the cube center.

    - **Hypercube distance loss (`hypercube_dist_loss`)**
      Penalizes distance between representations learned within hypercubes.

    Together, these terms reduce representation drift inside protected regions, 
    while still allowing free adaptation outside.

    Attributes:
        var_scale (float): Weight of the variance regularizer.
        output_reg_scale (float): Weight of the output preservation term.
        interval_drift_reg_scale (float): Weight of the drift regularizer.
        task_id (int): Identifier of the current task.
        params_buffer (dict): Snapshot of frozen parameters from the previous task.
        old_state (dict): Full parameter/buffer snapshot used for drift comparison.
        use_hypercube_dist_loss (bool, optional): If True, hypercube distance loss is used to keep the learned
                                                      representations close to each other. 

    Methods:
        setup_task(task_id):
            Prepares state before starting a new task (snapshots old params/buffers).
        forward_with_snapshot(x, stop_at="IntervalActivation"):
            Runs a forward pass with frozen params up to the first IntervalActivation.
        snapshot_state():
            Creates a snapshot of all parameters and buffers.
        forward(x, y, loss, preds):
            Adds interval regularization terms to the given loss.
    """

    def __init__(self,
            var_scale: float = 0.01,
            output_reg_scale: float = 1.0,
            interval_drift_reg_scale: float = 1.0,
            use_hypercube_dist_loss: bool = True
        ) -> None:
        """
        Initialize the interval penalization plugin.

        Args:
            var_scale (float, optional): Weight of the variance penalty. Default: 0.01.
            output_reg_scale (float, optional): Weight of the output preservation penalty. Default: 1.0.
            interval_drift_reg_scale (float, optional): Weight of the interval drift penalty. Default: 1.0.
            use_hypercube_dist_loss (bool, optional): If True, hypercube distance loss is used to keep the learned
                                                      representations close to each other.
        """
        
        super().__init__()
        self.task_id = None
        log.info(f"IntervalPenalization initialized with var_scale={var_scale}, "
                 f"output_reg_scale={output_reg_scale}, "
                 f"interval_drift_reg_scale={interval_drift_reg_scale}")

        self.var_scale = var_scale
        self.output_reg_scale = output_reg_scale
        self.interval_drift_reg_scale = interval_drift_reg_scale
        self.use_hypercube_dist_loss = use_hypercube_dist_loss

        self.input_shape = None
        self.params_buffer = {}

    def forward_with_snapshot(self, x: torch.Tensor, stop_at: str="IntervalActivation") -> torch.Tensor:
        """
        Runs the model forward using parameters and buffers from the previous task snapshot.  
        Used to compare new activations with old-task activations.

        Args:
            x (torch.Tensor): Input tensor.
            stop_at (str, optional): Layer type name at which to stop the forward pass.
                                     Default is "IntervalActivation".

        Returns:
            torch.Tensor: Activations at the stopping point with old parameters/buffers.
        """
        saved_param_datas = {name: param.data for name, param in self.module.named_parameters()}
        saved_buffers = {name: buf for name, buf in self.module.named_buffers()}

        for name, param in self.module.named_parameters():
            param.data = self.old_state["params"][name].clone()
        
        for name, buf in self.module.named_buffers():
            self.module._buffers[name] = self.old_state["buffers"][name].clone()

        out = x
        for layer in self.module.layers:
            out = layer(out)
            if type(layer).__name__ == stop_at:
                break

        for name, param in self.module.named_parameters():
            param.data = saved_param_datas[name]
        
        for name, buf in self.module.named_buffers():
            self.module._buffers[name] = saved_buffers[name]

        return out.detach()

    @torch.no_grad()
    def snapshot_state(self) -> dict:
        """
        Take a full snapshot of the current model state.  
        Stores both parameters and buffers (detached & cloned).  

        Returns:
            dict: {"params": OrderedDict, "buffers": OrderedDict}
        """
        return {
            "params": OrderedDict((k, v.detach().clone()) for k, v in self.module.named_parameters()),
            "buffers": OrderedDict((k, v.detach().clone()) for k, v in self.module.named_buffers()),
        }


    def setup_task(self, task_id: int) -> None:
        """
        Prepare the plugin for a new task.  

        - On task 0: only sets task id.  
        - On later tasks: freezes parameters, saves previous params to `params_buffer`,
          and snapshots full state into `old_state`.

        Args:
            task_id (int): Identifier for the current task.
        """

        self.task_id = task_id
        if task_id > 0:
            self.params_buffer = {}
            for name, p in deepcopy(list(self.module.named_parameters())):
                if p.requires_grad:
                    p.requires_grad = False
                    self.params_buffer[name] = p.detach().clone()
            self.old_state = self.snapshot_state()
                    
    def forward(self, x: torch.Tensor, y: torch.Tensor, loss: torch.Tensor, 
                preds: torch.Tensor) -> Tuple[torch.Tensor,torch.Tensor]:
        """
        Add interval regularization penalties to the current loss.  

        Penalties:
            - Variance loss: discourages variance within interval activations.  
            - Drift loss: penalizes change of activations inside the old-task hypercube.  
            - Output reg: discourages parameter updates that break interval consistency.  

        Args:
            x (torch.Tensor): Input tensor.  
            y (torch.Tensor): Target labels (unused here, passed through).  
            loss (torch.Tensor): Current task loss.  
            preds (torch.Tensor): Model predictions.  

        Returns:
            (loss, preds): Updated loss with added penalties, predictions unchanged.
        """

        x = x.flatten(start_dim=1)
        self.input_shape = x.shape

        layers = self.module.layers + [self.module.head]
        interval_act_layers = [layer for layer in layers if type(layer).__name__ == "IntervalActivation"]

        var_loss = 0.0
        output_reg_loss = 0.0
        interval_drift_loss = 0.0
        hypercube_dist_loss = 0.0

        for idx, layer in enumerate(interval_act_layers):

            acts = layer.curr_task_last_batch
            acts_flat = acts.view(acts.size(0), -1)
            batch_var = acts_flat.var(dim=0, unbiased=False).mean()
            var_loss += batch_var

            if self.task_id > 0:
<<<<<<< HEAD
                
                for hypercube in layer.hypercubes:
                    lb = hypercube[0].to(x.device)
                    ub = hypercube[1].to(x.device)
                    
                    # Drift only at the FIRST IntervalActivation
                    if idx == 0:
                        y_old = self.forward_with_snapshot(x)
                        mask = ((acts >= lb) & (acts <= ub)).float()
                        interval_drift_loss += (
                            (mask * (y_old - acts).pow(2)).sum() / (mask.sum() + 1e-8)
                        )

                    # Output reg at this interval (first and all above)
                    # In pattern [Linear, Interval, Linear, Interval, ...],
                    # the *next* Linear belongs to this Interval
                    next_layer = layers[2*idx+2]

                    if hasattr(next_layer, "classifier") and not self.regularize_classifier:
                        continue

                    if hasattr(next_layer, "classifier"):
                        target_module = next_layer.classifier
                    elif isinstance(next_layer, torch.nn.Linear):
                        target_module = next_layer
                    else:
                        target_module = None

                    if target_module is not None:
                        lower_bound_reg = 0.0
                        upper_bound_reg = 0.0
                        for name, p in target_module.named_parameters():
                            for mod_name, mod_param in self.module.named_parameters():
                                if mod_param is p and mod_name in self.params_buffer:
                                    prev_param = self.params_buffer[mod_name]
                                    if "weight" in name:
                                        if self.regularize_past_classifier_outputs and hasattr(next_layer, "classifier"):
                                            weight_diff = (p - prev_param)[:next_layer.old_nclasses, :]
                                        else:
                                            weight_diff = p - prev_param

                                        weight_diff_pos = torch.relu(weight_diff)
                                        weight_diff_neg = torch.relu(-weight_diff)

                                        lower_bound_reg += weight_diff_pos @ lb - weight_diff_neg @ ub
                                        upper_bound_reg += weight_diff_pos @ ub - weight_diff_neg @ lb

                                    elif "bias" in name:
                                        if self.regularize_past_classifier_outputs and hasattr(next_layer, "classifier"):
                                            bias_diff = (p - prev_param)[:next_layer.old_nclasses]
                                        else:
                                            bias_diff = p - prev_param

                                        lower_bound_reg += bias_diff
                                        upper_bound_reg += bias_diff

                        output_reg_loss += lower_bound_reg.sum().pow(2) + upper_bound_reg.sum().pow(2)

                output_reg_loss = output_reg_loss / max(1, len(layer.hypercubes))
=======
                lb = layer.min.to(x.device)
                ub = layer.max.to(x.device)

                # Drift only at the FIRST IntervalActivation
                if idx == 0:
                    y_old = self.forward_with_snapshot(x)
                    mask = ((acts >= lb) & (acts <= ub)).float()
                    interval_drift_loss += (
                        (mask * (y_old - acts).pow(2)).sum() / (mask.sum() + 1e-8)
                    )

                # Output reg at this interval (first and all above)
                # In pattern [Linear, Interval, Linear, Interval, ...],
                # the *next* Linear belongs to this Interval
                next_layer = layers[2*idx+2]

                if isinstance(next_layer, torch.nn.Linear):
                    target_module = next_layer
                else:
                    target_module = None

                if target_module is not None:
                    lower_bound_reg = 0.0
                    upper_bound_reg = 0.0
                    for name, p in target_module.named_parameters():
                        for mod_name, mod_param in self.module.named_parameters():
                            if mod_param is p and mod_name in self.params_buffer:
                                prev_param = self.params_buffer[mod_name]
                                if "weight" in name:
                                    weight_diff = p - prev_param

                                    weight_diff_pos = torch.relu(weight_diff)
                                    weight_diff_neg = torch.relu(-weight_diff)

                                    lower_bound_reg += weight_diff_pos @ lb - weight_diff_neg @ ub
                                    upper_bound_reg += weight_diff_pos @ ub - weight_diff_neg @ lb

                                elif "bias" in name:
                                    bias_diff = p - prev_param

                                    lower_bound_reg += bias_diff
                                    upper_bound_reg += bias_diff

                    output_reg_loss += lower_bound_reg.sum().pow(2) + upper_bound_reg.sum().pow(2)
>>>>>>> aef6ae48

                if self.use_hypercube_dist_loss:
                    prev_hypercube_center = (ub + lb) / 2.0
                    prev_hypercube_radii = (ub - lb) / 2.0
                    
                    lb_prev_hypercube = prev_hypercube_center - prev_hypercube_radii
                    ub_prev_hypercube = prev_hypercube_center + prev_hypercube_radii

                    acts_center = acts_flat.mean(dim=0)
                    hypercube_dist_loss = torch.relu(lb_prev_hypercube - acts_center) + torch.relu(acts_center - ub_prev_hypercube)
                    hypercube_dist_loss = hypercube_dist_loss.mean()

        loss = (
            loss
            + self.var_scale * var_loss
            + self.output_reg_scale * output_reg_loss
            + self.interval_drift_reg_scale * interval_drift_loss
            + hypercube_dist_loss
        )
        return loss, preds<|MERGE_RESOLUTION|>--- conflicted
+++ resolved
@@ -198,7 +198,6 @@
             var_loss += batch_var
 
             if self.task_id > 0:
-<<<<<<< HEAD
                 
                 for hypercube in layer.hypercubes:
                     lb = hypercube[0].to(x.device)
@@ -220,61 +219,6 @@
                     if hasattr(next_layer, "classifier") and not self.regularize_classifier:
                         continue
 
-                    if hasattr(next_layer, "classifier"):
-                        target_module = next_layer.classifier
-                    elif isinstance(next_layer, torch.nn.Linear):
-                        target_module = next_layer
-                    else:
-                        target_module = None
-
-                    if target_module is not None:
-                        lower_bound_reg = 0.0
-                        upper_bound_reg = 0.0
-                        for name, p in target_module.named_parameters():
-                            for mod_name, mod_param in self.module.named_parameters():
-                                if mod_param is p and mod_name in self.params_buffer:
-                                    prev_param = self.params_buffer[mod_name]
-                                    if "weight" in name:
-                                        if self.regularize_past_classifier_outputs and hasattr(next_layer, "classifier"):
-                                            weight_diff = (p - prev_param)[:next_layer.old_nclasses, :]
-                                        else:
-                                            weight_diff = p - prev_param
-
-                                        weight_diff_pos = torch.relu(weight_diff)
-                                        weight_diff_neg = torch.relu(-weight_diff)
-
-                                        lower_bound_reg += weight_diff_pos @ lb - weight_diff_neg @ ub
-                                        upper_bound_reg += weight_diff_pos @ ub - weight_diff_neg @ lb
-
-                                    elif "bias" in name:
-                                        if self.regularize_past_classifier_outputs and hasattr(next_layer, "classifier"):
-                                            bias_diff = (p - prev_param)[:next_layer.old_nclasses]
-                                        else:
-                                            bias_diff = p - prev_param
-
-                                        lower_bound_reg += bias_diff
-                                        upper_bound_reg += bias_diff
-
-                        output_reg_loss += lower_bound_reg.sum().pow(2) + upper_bound_reg.sum().pow(2)
-
-                output_reg_loss = output_reg_loss / max(1, len(layer.hypercubes))
-=======
-                lb = layer.min.to(x.device)
-                ub = layer.max.to(x.device)
-
-                # Drift only at the FIRST IntervalActivation
-                if idx == 0:
-                    y_old = self.forward_with_snapshot(x)
-                    mask = ((acts >= lb) & (acts <= ub)).float()
-                    interval_drift_loss += (
-                        (mask * (y_old - acts).pow(2)).sum() / (mask.sum() + 1e-8)
-                    )
-
-                # Output reg at this interval (first and all above)
-                # In pattern [Linear, Interval, Linear, Interval, ...],
-                # the *next* Linear belongs to this Interval
-                next_layer = layers[2*idx+2]
-
                 if isinstance(next_layer, torch.nn.Linear):
                     target_module = next_layer
                 else:
@@ -290,20 +234,21 @@
                                 if "weight" in name:
                                     weight_diff = p - prev_param
 
-                                    weight_diff_pos = torch.relu(weight_diff)
-                                    weight_diff_neg = torch.relu(-weight_diff)
-
-                                    lower_bound_reg += weight_diff_pos @ lb - weight_diff_neg @ ub
-                                    upper_bound_reg += weight_diff_pos @ ub - weight_diff_neg @ lb
+                                        lower_bound_reg += weight_diff_pos @ lb - weight_diff_neg @ ub
+                                        upper_bound_reg += weight_diff_pos @ ub - weight_diff_neg @ lb
+
+                                    elif "bias" in name:
+                                        if self.regularize_past_classifier_outputs and hasattr(next_layer, "classifier"):
+                                            bias_diff = (p - prev_param)[:next_layer.old_nclasses]
+                                        else:
+                                            bias_diff = p - prev_param
 
                                 elif "bias" in name:
                                     bias_diff = p - prev_param
 
-                                    lower_bound_reg += bias_diff
-                                    upper_bound_reg += bias_diff
-
-                    output_reg_loss += lower_bound_reg.sum().pow(2) + upper_bound_reg.sum().pow(2)
->>>>>>> aef6ae48
+                        output_reg_loss += lower_bound_reg.sum().pow(2) + upper_bound_reg.sum().pow(2)
+
+                output_reg_loss = output_reg_loss / max(1, len(layer.hypercubes))
 
                 if self.use_hypercube_dist_loss:
                     prev_hypercube_center = (ub + lb) / 2.0
