--- conflicted
+++ resolved
@@ -55,12 +55,8 @@
         self.upper_percentile = upper_percentile
         
         self.test_act_buffer = []
-<<<<<<< HEAD
-        self.hypercubes = []
-=======
         self.min = None
         self.max = None
->>>>>>> aef6ae48
         self.log_name = log_name
 
         self.curr_task_last_batch = None
@@ -82,11 +78,7 @@
             return
 
         activations = torch.stack(self.test_act_buffer, dim=0).to(self.test_act_buffer[0].device)  # shape: [n_samples, d]
-<<<<<<< HEAD
-        sorted_buf, _ = torch.sort(activations, dim=1)
-=======
         sorted_buf, _ = torch.sort(activations, dim=0)
->>>>>>> aef6ae48
       
         n = sorted_buf.size(0)
         if n == 0:
@@ -97,8 +89,6 @@
 
         min_vals = sorted_buf[l_idx]   # shape (d,)
         max_vals = sorted_buf[u_idx]   # shape (d,)
-<<<<<<< HEAD
-=======
         
         if not hasattr(self, "min") or self.min is None:
             self.min = min_vals.clone()
@@ -106,7 +96,6 @@
         else:
             self.min = torch.min(self.min, min_vals)
             self.max = torch.max(self.max, max_vals)
->>>>>>> aef6ae48
         
         if not hasattr(self, "min") or self.min is None:
             self.min = min_vals.clone()
