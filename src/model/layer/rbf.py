--- conflicted
+++ resolved
@@ -204,22 +204,6 @@
 
         mask = torch.zeros((self.num_kernels, self.in_features))
 
-<<<<<<< HEAD
-        for g in range(self.no_groups):
-            start_feature = g * group_size_features
-            end_feature = min((g + 1) * group_size_features, self.in_features)
-            feature_indices = range(start_feature, end_feature)
-
-            start_neuron = g * group_size_neurons
-            end_neuron = min((g + 1) * group_size_neurons, self.num_kernels)
-            neuron_indices = range(start_neuron, end_neuron)
-
-            mask[np.ix_(list(neuron_indices), list(feature_indices))] = 1
-            
-        # # Check if all neurons are used
-        # unused_neurons = np.where(mask.sum(axis=1) == 0)[0]
-        # assert len(unused_neurons) == 0, "There are unused neurons!"
-=======
         if not self.start_empty:
             for g in range(self.no_groups):
                 start_feature = g * group_size_features
@@ -235,7 +219,6 @@
             # Check if all neurons are used
             unused_neurons = np.where(mask.sum(axis=1) == 0)[0]
             assert len(unused_neurons) == 0, "There are unused neurons!"
->>>>>>> a5a8cd62
 
         return nn.Parameter(mask, requires_grad=False)
     
